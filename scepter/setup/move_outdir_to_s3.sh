--- conflicted
+++ resolved
@@ -42,8 +42,6 @@
         # convert time difference to days
         TIME_DIFF_DAYS=$((TIME_DIFF / 86400)) # 86400 seconds in a day
 
-<<<<<<< HEAD
-=======
         # check if this has a string on the excluded list
         should_exclude=false
         for exclude_string in "${exclude_strings[@]}"; do
@@ -54,19 +52,15 @@
             fi
         done
         
->>>>>>> 4b4ae566
+
         # check if the directory hasn't been updated in toonew days
         if [ $TIME_DIFF_DAYS -lt $toonew ] || [ "$should_exclude" = true ]; then
             # update exclusion list
             # exc_list+="$subdir "
             exc_list+=" --exclude $subdir"
-<<<<<<< HEAD
-            # echo "Syncing $subdir"
 
-=======
             # echo "excluding $subdir"
             # echo "$TIME_DIFF_DAYS -le $toonew"
->>>>>>> 4b4ae566
         fi
     fi
 done
